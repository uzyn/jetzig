const std = @import("std");
const jetzig = @import("jetzig");
const Request = jetzig.http.Request;
const Data = jetzig.data.Data;
const View = jetzig.views.View;

pub fn index(request: *jetzig.http.Request, data: *jetzig.data.Data) anyerror!jetzig.views.View {
    var object = try data.object();
<<<<<<< HEAD
    try object.put("foo", data.string("hello"));
=======
    try object.put("message", data.string("Welcome to Jetzig!"));
>>>>>>> 062ec58e
    return request.render(.ok);
}<|MERGE_RESOLUTION|>--- conflicted
+++ resolved
@@ -6,10 +6,6 @@
 
 pub fn index(request: *jetzig.http.Request, data: *jetzig.data.Data) anyerror!jetzig.views.View {
     var object = try data.object();
-<<<<<<< HEAD
-    try object.put("foo", data.string("hello"));
-=======
     try object.put("message", data.string("Welcome to Jetzig!"));
->>>>>>> 062ec58e
     return request.render(.ok);
 }